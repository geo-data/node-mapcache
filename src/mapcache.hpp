/******************************************************************************
 * Copyright (c) 2012, GeoData Institute (www.geodata.soton.ac.uk)
 * All rights reserved.
 *
 * Redistribution and use in source and binary forms, with or without
 * modification, are permitted provided that the following conditions are met:
 *
 *  - Redistributions of source code must retain the above copyright notice,
 *    this list of conditions and the following disclaimer.
 *
 *  - Redistributions in binary form must reproduce the above copyright notice,
 *    this list of conditions and the following disclaimer in the documentation
 *    and/or other materials provided with the distribution.
 *
 * THIS SOFTWARE IS PROVIDED BY THE COPYRIGHT HOLDERS AND CONTRIBUTORS "AS IS"
 * AND ANY EXPRESS OR IMPLIED WARRANTIES, INCLUDING, BUT NOT LIMITED TO, THE
 * IMPLIED WARRANTIES OF MERCHANTABILITY AND FITNESS FOR A PARTICULAR PURPOSE
 * ARE DISCLAIMED. IN NO EVENT SHALL THE COPYRIGHT HOLDER OR CONTRIBUTORS BE
 * LIABLE FOR ANY DIRECT, INDIRECT, INCIDENTAL, SPECIAL, EXEMPLARY, OR
 * CONSEQUENTIAL DAMAGES (INCLUDING, BUT NOT LIMITED TO, PROCUREMENT OF
 * SUBSTITUTE GOODS OR SERVICES; LOSS OF USE, DATA, OR PROFITS; OR BUSINESS
 * INTERRUPTION) HOWEVER CAUSED AND ON ANY THEORY OF LIABILITY, WHETHER IN
 * CONTRACT, STRICT LIABILITY, OR TORT (INCLUDING NEGLIGENCE OR OTHERWISE)
 * ARISING IN ANY WAY OUT OF THE USE OF THIS SOFTWARE, EVEN IF ADVISED OF THE
 * POSSIBILITY OF SUCH DAMAGE.
 *****************************************************************************/

#ifndef __NODE_MAPCACHE_H__
#define __NODE_MAPCACHE_H__

/**
 * @file mapcache.hpp
 * @brief This declares the primary `MapCache` class.
 */

/// The node-mapcache version string
#define NODE_MAPCACHE_VERSION "0.1.4"

// Standard headers
#include <string>
#include <queue>

// Node headers
#include <v8.h>
#include <node.h>
#include <node_buffer.h>

// Apache headers
#include <apr_strings.h>
#include <apr_pools.h>
#include <apr_file_io.h>
#include <apr_date.h>
#include <apr_thread_mutex.h>

// MapCache headers
extern "C" {
#include "mapcache.h"
}

/// Define a permanent, read only javascript constant
#define NODE_MAPCACHE_CONSTANT(TARGET, NAME, CONSTANT)                  \
  (TARGET)->Set(String::NewSymbol(#NAME),                               \
                Integer::New(CONSTANT),                                 \
                static_cast<PropertyAttribute>((ReadOnly|DontDelete)))

/// Throw an exception generated from a `char` string
#define THROW_CSTR_ERROR(TYPE, STR)                             \
  return ThrowException(Exception::TYPE(String::New(STR)));

/// Assign to a local V8 `Function` variable from the function arguments
#define ASSIGN_FUN_ARG(I, VAR)                              \
  if (args.Length() <= (I) || !args[I]->IsFunction())       \
    THROW_CSTR_ERROR(TypeError,                             \
                     "Argument " #I " must be a function"); \
  VAR = Local<Function>::Cast(args[I]);

/// Create a local V8 `Function` variable from the function arguments
#define REQ_FUN_ARG(I, VAR) \
  Local<Function> VAR;      \
  ASSIGN_FUN_ARG(I, VAR);

/// Create an `UTF8` V8 string variable from the function arguments
#define REQ_STR_ARG(I, VAR)                               \
  if (args.Length() <= (I) || !args[I]->IsString())       \
    THROW_CSTR_ERROR(TypeError,                           \
                     "Argument " #I " must be a string"); \
  String::Utf8Value VAR(args[I]->ToString());

/// Create a local V8 `External` variable from the function arguments
#define REQ_EXT_ARG(I, VAR)                             \
  if (args.Length() <= (I) || !args[I]->IsExternal())   \
    THROW_CSTR_ERROR(TypeError,                         \
                     "Argument " #I " invalid");        \
  Local<External> VAR = Local<External>::Cast(args[I]);

/// Assign to a local V8 `Object` variable from the function arguments
#define ASSIGN_OBJ_ARG(I, VAR)                             \
  if (args.Length() <= (I) || !args[I]->IsObject())        \
    THROW_CSTR_ERROR(TypeError,                            \
                     "Argument " #I " must be an object"); \
  VAR = Local<Object>(args[I]->ToObject());

/// Create a local V8 `Object` variable from the function arguments
#define REQ_OBJ_ARG(I, VAR) \
  Local<Object> VAR;        \
  ASSIGN_OBJ_ARG(I, VAR);

using namespace node;
using namespace v8;

class AsyncLog;                 // forward declaration

/**
 * @brief The primary class in the module representing a map cache
 *
 * This class serves as a wrapper to the functionality provided by the
 * underlying `mapcache` C code. Individual instances represent
 * independent mapcache configurations and are used to return cache
 * resources.
 */
class MapCache: ObjectWrap {
  friend class AsyncLog;        // needs access to protected methods
public:

  /// Initialise the class
  static void Init(Handle<Object> target);

  /// Instantiate a `MapCache` instance from a configuration file
  static Handle<Value> FromConfigFileAsync(const Arguments& args);

  /// Request a resource from the cache
  static Handle<Value> GetAsync(const Arguments& args);

  /// Free up the class memory
  static void Destroy();

protected:

  /// The mapcache request context
  struct request_context {
    mapcache_context ctx;
    MapCache *cache;
    AsyncLog *async_log;
  };

private:

  /// The function template for creating new `MapCache` instances.
  static Persistent<FunctionTemplate> mapcache_template;

  /// The string "code"
  static Persistent<String> code_symbol;
  /// The string "data"
  static Persistent<String> data_symbol;
  /// The string "mtime"
  static Persistent<String> mtime_symbol;
  /// The string "headers"
  static Persistent<String> headers_symbol;

  /// The per-process cache memory pool
  static apr_pool_t *global_pool;

  /// The per-process thread mutex
  static apr_thread_mutex_t *thread_mutex;

  /// An association of a mapcache configuration and memory pool
  struct config_context {
    mapcache_cfg *cfg;
    apr_pool_t *pool;
  };

  /// The unique per-instance cache context
  config_context *config;

  /// A handle to an optional `EventEmitter` used for logging
  Persistent<Object> logger;

  /// The structure used when performing asynchronous operations
  struct Baton {
    /// The asynchronous request
    uv_work_t request;
    /// The cache from which the request originated
    MapCache *cache;
    /// The optional logger
    AsyncLog *async_log;
    /// The function executed upon request completion
    Persistent<Function> callback;
    /// A message set when the request fails
    std::string error;
   };

  /// A Baton specifically used for cache requests
  struct RequestBaton : Baton {
    /// The memory pool unique to this request
    apr_pool_t* pool;
    /// The base URL of the cache request
    std::string baseUrl;
    /// The `PATH_INFO` data for the cache request
    std::string pathInfo;
    /// The `QUERY_STRING` data for the cache request
    std::string queryString;
    /// The mapcache response to the request
    mapcache_http_response *response;
  };

  /// A Baton specifically used when instantiating from a config file
  struct ConfigBaton : Baton {
    /// The file path representing the configuration file
    std::string conffile;
    /// The cache context created from the configuration file
    config_context *config;
    /// The optional `EventEmitter` used for logging
    Persistent<Object> logger;
  };

  /// Intantiate a mapcache with a configuration context and optional logger
  MapCache(config_context *config, Local<Object> logger) :
    config(config)
  {
    // should throw an error here if !config
    if (!logger.IsEmpty())
      this->logger = Persistent<Object>::New(logger);
  }

  /// Clear up the configuration context
  ~MapCache() {
    if (config && config->pool) {
      apr_pool_destroy(config->pool);
      config = NULL;
    }
    logger.Dispose();
  }

  /// Instantiate an object
  static Handle<Value> New(const Arguments& args);

  /// Perform a query of the cache
  static void GetRequestWork(uv_work_t *req);

  /// Return the cache response to the caller
  static void GetRequestAfter(uv_work_t *req);

  /// Create a mapcache configuration context from a file path
  static void FromConfigFileWork(uv_work_t *req);

  /// Return the cache response to the caller
  static void FromConfigFileAfter(uv_work_t *req);

  /// Create a new mapcache configuration context.
  static config_context* CreateConfigContext();

  /// Create a new mapcache request context
  static request_context* CreateRequestContext(apr_pool_t *pool, MapCache *cache, AsyncLog *async_log);

  /// Clone a mapcache request context
  static mapcache_context* CloneRequestContext(mapcache_context *ctx);

  /// A logging callback that does nothing - used when there is no logger
  static void NullLogRequestContext(mapcache_context *c, mapcache_log_level level, char *message, ...) {
    return;
  }
};

/**
 * @brief The asynchronous log handler
 *
 * This is an helper class that is composed of a Node `EventEmitter` instance
 * and a callback that is assigned to the mapcache core library.  When the
 * callback is triggered by the mapcache core this class handles the log
 * message, calling the `EventEmitter.emit()` method with the log level and log
 * message.
 *
 * Most interactions with the core mapcache code are asynchronous.  However,
 * the mapcache core generates log messages which need to be made available to
 * javascript code, and these messages are generated in the asynchronous
 * threads.  `libuv` provides the `uv_async_t` mechanism to deal with these
 * events: this class is effectively a wrapper around that functionality.
 *
 * This code is inspired by the node-sqlite3 `Async` class at <https://github.com/developmentseed/node-sqlite3/blob/master/src/async.h>.
 */
class AsyncLog {
  friend class MapCache;     // needs access to the `MapCache->request_context`
protected:

  /**
   * @brief Finish with the logger
   *
   * This flushes any remaining messages that haven't yet been handled.  It
   * should *only* be called from the Node/V8 thread and the logger should
   * *not* be referenced after calling it as this deletes it.
   */
  void close() {
    // Need to call `EmitLogs` again to ensure all items have been
    // processed. Is this a bug in uv_async? Feels like uv_close should handle
    // that.
    EmitLogs(&async, 0);
    uv_close((uv_handle_t*) &async, Destroy);
  }
  
  /// Log information from a request context
  static void LogRequestContext(mapcache_context *c, mapcache_log_level level, char *message, ...);
  
private:

  /// The handle on the `EventEmitter` object
  Persistent<Object> emitter;

  /// A handle on the `emit` function from `emitter`
  Persistent<Function> callback;

  /// The asynchronous libuv data structure
  uv_async_t async;

  /// The data mutex, required as `async->data` is thread sensitive
  uv_mutex_t mutex;

  /// A combination of a message string and log level
  struct Log {
    std::string message;
    mapcache_log_level level;
  };

  /// The queue of messages
  std::queue<Log *> message_queue;

  /// Intantiate an `AsyncLog` with an `EventEmitter`
  AsyncLog(Persistent<Object> emitter);

  /// Clear up the mutex and javascript handles
  ~AsyncLog() {
    assert(message_queue.empty());
    callback.Dispose();
    emitter.Dispose();
    uv_mutex_destroy(&mutex);
  }

  /// Flush the queue of messages
  static void EmitLogs(uv_async_t *handle, int status /*UNUSED*/);

  /// Destroy the `async->data` structure upon `uv_close()`
  static void Destroy(uv_handle_t* handle) {
    assert(handle != NULL);
    assert(handle->data != NULL);
    AsyncLog* self = static_cast<AsyncLog*>(handle->data);
    delete self;
    handle->data = NULL;
  }
};

/**
 * @def NODE_MAPCACHE_CONSTANT(TARGET, NAME, CONSTANT)
 *
 * This is the same as the `NODE_DEFINE_CONSTANT` macro with the ability to
 * specify an alternative name for the constant.
 
 * @def REQ_STR_ARG(I, VAR)
 *
 * This throws a `TypeError` if the argument is of the wrong type.
 *
 * @param I A zero indexed integer representing the variable to
 * extract in the `args` array.
 * @param VAR The symbol name of the variable to be created.

<<<<<<< HEAD
 * @def REQ_FUN_ARG(I, VAR)
=======
 * @def ASSIGN_FUN_ARG(I, VAR)
>>>>>>> 8a33d08b
 *
 * This throws a `TypeError` if the argument is of the wrong type.
 *
 * @param I A zero indexed integer representing the variable to
 * extract in the `args` array.
 * @param VAR The symbol name of the variable to be created.

 * @def REQ_FUN_ARG(I, VAR)
 *
 * This defines a `Local<Function>` variable and then delegates to the
 * `ASSIGN_FUN_ARG` macro.

 * @def REQ_EXT_ARG(I, VAR)
 *
 * This throws a `TypeError` if the argument is of the wrong type.
 *
 * @param I A zero indexed integer representing the variable to
 * extract in the `args` array.
 * @param VAR The symbol name of the variable to be created.

 * @def ASSIGN_OBJ_ARG(I, VAR)
 *
 * This throws a `TypeError` if the argument is of the wrong type.
 *
 * @param I A zero indexed integer representing the variable to
 * extract in the `args` array.
 * @param VAR The symbol name of the variable to be created.

 * @def REQ_OBJ_ARG(I, VAR)
 *
 * This defines a `Local<Object>` variable and then delegates to the
 * `ASSIGN_OBJ_ARG` macro.

 * @def THROW_CSTR_ERROR(TYPE, STR)
 *
 * This returns from the containing function throwing an error of a
 * specific type.
 *
 * @param TYPE The symbol name of the exception to be thrown.
 * @param STR The `char` string to set as the error message.

 * @struct MapCache::config_context
 *
 * This represents the key underlying mapcache data structures which
 * are wrapped by the `MapCache` class.

 * @struct MapCache::request_context
 *
 * This wraps a `mapcache_context` struct and is used when requesting cached
 * resources.  It is protected as it is accessed by
 * `AsyncLog::LogRequestContext()`.

 * @struct MapCache::Baton
 *
 * This represents a standard interface used to transfer data
 * structures between threads when using libuv asynchronously. See
 * <http://kkaefer.github.com/node-cpp-modules> for details.
 */

#endif  /* __NODE_MAPCACHE_H__ */<|MERGE_RESOLUTION|>--- conflicted
+++ resolved
@@ -361,11 +361,7 @@
  * extract in the `args` array.
  * @param VAR The symbol name of the variable to be created.
 
-<<<<<<< HEAD
- * @def REQ_FUN_ARG(I, VAR)
-=======
  * @def ASSIGN_FUN_ARG(I, VAR)
->>>>>>> 8a33d08b
  *
  * This throws a `TypeError` if the argument is of the wrong type.
  *
